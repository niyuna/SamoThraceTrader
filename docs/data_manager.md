# DataManager - 历史数据管理模块

## 功能简介

DataManager是用于**历史数据管理**的功能模块，用户可以通过图形界面操作来便捷完成数据下载、数据查看、数据导入和数据导出等任务。

## 加载启动

### VN Station加载

启动登录VN Station后，点击【VN Trader Pro】按钮，在配置对话框中的【上层应用】栏勾选【DataManager】。

### 脚本加载

在启动脚本中添加如下代码：

```
# 写在顶部
from vnpy.app.data_manager import DataManagerApp

# 写在创建main_engine对象后
main_engine.add_app(DataManagerApp)
```


## 启动模块

启动VN Trader后，在菜单栏中点击【功能】-> 【数据管理】，或者点击左侧按钮栏的图标

![](https://vnpy-doc.oss-cn-shanghai.aliyuncs.com/data_manager/00.png)

即可进入历史数据管理UI界面，如下图所示：

![](https://vnpy-doc.oss-cn-shanghai.aliyuncs.com/data_manager/1.png)


## 下载数据

DataManager模块提供了一键下载历史数据的功能，点击右上角【下载数据】按钮，会弹出下载历史数据窗口，如下图所示：

![](https://vnpy-doc.oss-cn-shanghai.aliyuncs.com/data_manager/2.png)

需要填写代码、交易所、周期以及开始日期四个字段信息：

<span id="jump">

- 代码
  - 代码格式为合约品种
  - 如IF888、rb2105
- 交易所：
  - 合约交易的交易所（点击窗口右侧箭头按钮可选择vn.py支持的所有交易所）
- 周期：
  - MINUTE（1分钟K线）
  - HOUR（1小时K线）
  - DAILY（日K线）
  - WEEKLY（周K线）
<<<<<<< HEAD
  - TICK（一个Tick）
- 开始和结束日期
=======
  - TICK（一个tick）
- 开始日期
>>>>>>> 9c3de188
  - 格式为yy/mm/dd
  - 如2018/2/25
  

</span>

全部填写完成后，点击下方【下载】按钮启动下载程序，下载成功如下图所示：

![](https://vnpy-doc.oss-cn-shanghai.aliyuncs.com/data_manager/3.png)

注意下载完成后的历史数据会保存在本地数据库中，后续回测或实盘时可以直接使用，无需每次都重复下载。

### 数据来源：RQData（期货、股票、期权）

[RQData](https://www.ricequant.com/welcome/purchase?utm_source=vnpy)提供国内期货、股票以及期权的历史数据。在使用前需要保证RQData已经正确配置（配置方法详见基本使用篇的全局配置部分）。

### 数据来源：数字货币（现货、期货、永续）

各大数字货币交易所都直接提供自家的历史数据下载，但每家交易所可以获取的历史数据长度限制有所区别，注意下载前需要先在VN Trader主界面连接好对应的接口。

### 数据来源：IB（外盘期货、股票、外汇等）

Interactive Brokers盈透证券（IB）提供丰富的外盘市场历史数据下载（包括股票、期货、期权、外汇等），注意下载前需要先启动IB TWS交易软件，并在VN Trader主界面连接好IB接口，并订阅所需合约行情。


## 导入数据

如果已经从其他渠道获取到了CSV格式的数据文件，可以通过DataManager的数据导入功能，将其快速导入vn.py数据库。点击右上角的【导入数据】按钮，会弹出从如下图所示的对话框：

![](https://vnpy-doc.oss-cn-shanghai.aliyuncs.com/data_manager/16.png)

点击顶部的【选择文件】按钮，会弹出窗口选择要导入的CSV文件路径，如下图所示：

![](https://vnpy-doc.oss-cn-shanghai.aliyuncs.com/data_manager/5.png)

然后配置数据导入的相关细节：

- 合约信息
  - 格式详见本章[下载数据](#jump)部分的介绍；
  - 请注意，导入的合约代码（symbol）和交易所（exchange）两个字段组合起来，才能构成在CTA回测等模块中使用的本地代码（vt_symbol）；
  - 若合约代码为**IF2003**，交易所选择**CFFEX**（中金所），则在CtaBacktester中回测要用到的本地代码应为**IF2003.CFFEX**；
- 表头信息
  - 可查看CSV文件的表头信息，并将对应的表头字符串输入在表头信息中；
  - 对于CSV文件中不存在的字段（如股票数据没有【持仓量】字段），请留空即可；
- 格式信息
  - 采用Python内置库datetime模块的时间格式定义，来解析时间戳字符串；
  - 默认时间格式为"%Y-%m-%d %H:%M:%S"，对应的是"2017-1-3 0:00:00"；
  - 如果时间戳是"2017-1-3  0:00"，那么时间格式应该是"%Y-%m-%d %H:%M"。
  
填写完毕，则如下图所示：

![](https://vnpy-doc.oss-cn-shanghai.aliyuncs.com/data_manager/4.png)

点击【确定】按钮，开始从CSV文件导入数据到数据库中。导入过程中界面会处于半卡住的情况，CSV文件越大（数据量越多），卡住的时间也会越长。成功载入之后，会弹出窗口显示载入成功，如下图所示：

![](https://vnpy-doc.oss-cn-shanghai.aliyuncs.com/data_manager/6.png)


## 查看数据

目前VN Trader中获取数据的方式一共有三种：

- 通过RQData或者交易接口下载

- 从CSV文件导入

- 使用DataRecorder模块录制

不管采用何种方法获取数据，点击左上角的【刷新】按钮，即可看到当前数据库中已有数据的统计情况。刷新过程中界面可能会有偶尔的卡顿，通常对于越多的数据，卡顿的时间也会越长。刷新成功之后，如下图所示：

![](https://vnpy-doc.oss-cn-shanghai.aliyuncs.com/data_manager/7.png)

点击【查看】按钮，则会弹出选择数据要查看数据区间的对话框，如下图所示：

![](https://vnpy-doc.oss-cn-shanghai.aliyuncs.com/data_manager/10.png)

选择好要显示的数据范围后，点击【确定】按钮即可在右侧表格中看到每个时间点上具体的数据字段：

![](https://vnpy-doc.oss-cn-shanghai.aliyuncs.com/data_manager/11.png)

在数据库已有数据的前提下，点击表格最左侧【数据】列下的数据频率前的小箭头，则可展开或收起该数据频率下的合约信息显示。

若表格的右侧区域显示不完整，可拖动界面底端的横向滚动条进行调整。


## 导出数据

如果想导出数据库中的数据到本地CSV文件，则可选择要导出的合约，点击该合约所在行右侧的【导出】按钮后，会弹出选择数据区间对话框，如下图所示：

![](https://vnpy-doc.oss-cn-shanghai.aliyuncs.com/data_manager/8.png)

选择要导出的数据区间范围，点击【确定】后，会再次弹出对话框选择输出文件的位置，如下图所示：

![](https://vnpy-doc.oss-cn-shanghai.aliyuncs.com/data_manager/9.png)

选择好导出文件要放置的目录，填写完CSV文件名之后，点击【保存】按钮即可完成CSV文件的导出。


## 删除数据

若想删除特定合约数据，则可选择要删除的合约，点击该合约行数据右侧的【删除】按钮后，会弹出对话框，如下图所示：

![](https://vnpy-doc.oss-cn-shanghai.aliyuncs.com/data_manager/12.png)

点击【OK】按钮即可删除该合约数据，并弹出删除成功窗口，如下图所示：

![](https://vnpy-doc.oss-cn-shanghai.aliyuncs.com/data_manager/13.png)

此时再点击【刷新】按钮，图形界面上已经没有该合约的信息了，如下图所示：

![](https://vnpy-doc.oss-cn-shanghai.aliyuncs.com/data_manager/14.png)


## 更新数据

在用户**配置了RQData数据服务**或者**交易接口（已连接）提供充足的历史数据**的情况下，点击右上角的【更新数据】按钮，即可基于数据库中已有的合约数据，执行一键自动下载更新。

更新前图形界面显示如下图：

![](https://vnpy-doc.oss-cn-shanghai.aliyuncs.com/data_manager/17.png)

点击【更新数据】按钮，会弹出更新进度的信息提示对话框，如下图所示：

![](https://vnpy-doc.oss-cn-shanghai.aliyuncs.com/data_manager/19.png)

此时DataManager会自动**从数据库中已有数据的结束日期开始，下载截止到当前最新日期**的数据，并更新到数据库中。

如果需要更新的数据较少，则可能瞬间完成更新任务，此时没有观察到更新对话框也是正常的。

更新完成后，点击左上角【刷新】按钮，即可看到该合约数据已更新至当前最新日期。

![](https://vnpy-doc.oss-cn-shanghai.aliyuncs.com/data_manager/18.png)

## 数据范围

请注意，虽然界面上显示了数据库中已有数据的开始和结束时间，**但并不代表数据库中储存了从开始时间到结束时间之间所有的数据**。

如果依赖于交易接口提供的历史数据，一但开始时间和结束时间之间的时间跨度超过接口所能提供的数据范围，就可能导致数据之间出现缺失的情况。因此建议更新数据之后，点击【查看】按钮检查一下该合约数据是否连续。<|MERGE_RESOLUTION|>--- conflicted
+++ resolved
@@ -54,16 +54,10 @@
   - HOUR（1小时K线）
   - DAILY（日K线）
   - WEEKLY（周K线）
-<<<<<<< HEAD
   - TICK（一个Tick）
-- 开始和结束日期
-=======
-  - TICK（一个tick）
 - 开始日期
->>>>>>> 9c3de188
   - 格式为yy/mm/dd
   - 如2018/2/25
-  
 
 </span>
 
