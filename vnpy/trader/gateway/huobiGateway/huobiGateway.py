# encoding: UTF-8

'''
火币交易接口
'''

from __future__ import print_function

import base64
import hashlib
import hmac
import json
import re
import urllib
import zlib
from copy import copy

from vnpy.api.rest import Request, RestClient
from vnpy.api.websocket import WebsocketClient
from vnpy.trader.vtGateway import *
from vnpy.trader.vtFunction import getTempPath, getJsonPath

REST_HOST = 'https://api.huobipro.com'
<<<<<<< HEAD
#REST_HOST = 'https://api.huobi.pro/v1'
=======
# REST_HOST = 'https://api.huobi.pro/v1'
>>>>>>> f0c192cb
WEBSOCKET_MARKET_HOST = 'wss://api.huobi.pro/ws'        # Global站行情
WEBSOCKET_TRADE_HOST = 'wss://api.huobi.pro/ws/v1'     # 资产和订单


#----------------------------------------------------------------------
def _split_url(url):
    """
    将url拆分为host和path
    :return: host, path
    """
    m = re.match('\w+://([^/]*)(.*)', url)
    if m:
        return m.group(1), m.group(2)


#----------------------------------------------------------------------
def createSignature(apiKey, method, host, path, secretKey, getParams=None):
    """
    创建签名
    :param getParams: dict 使用GET方法时附带的额外参数(urlparams)
    :return:
    """
    sortedParams = [
        ("AccessKeyId", apiKey),
        ("SignatureMethod", 'HmacSHA256'),
        ("SignatureVersion", "2"),
        ("Timestamp", datetime.utcnow().strftime('%Y-%m-%dT%H:%M:%S'))
    ]
    if getParams:
        sortedParams.extend(getParams.items())
        sortedParams = list(sorted(sortedParams))
    encodeParams = urllib.urlencode(sortedParams)
    
    payload = [method, host, path, encodeParams]
    payload = '\n'.join(payload)
    payload = payload.encode(encoding='UTF8')
    
    secretKey = secretKey.encode(encoding='UTF8')
    
    digest = hmac.new(secretKey, payload, digestmod=hashlib.sha256).digest()
    signature = base64.b64encode(digest)
    
    params = dict(sortedParams)
    params["Signature"] = signature
    return params


########################################################################
class HuobiGateway(VtGateway):
    """火币接口"""

    #----------------------------------------------------------------------
    def __init__(self, eventEngine, gatewayName='HUOBI'):
        """Constructor"""
        super(HuobiGateway, self).__init__(eventEngine, gatewayName)

        self.localID = 10000
        
        self.accountDict = {}
        self.orderDict = {}
        self.localOrderDict = {}
        self.orderLocalDict = {}

        self.restApi = HuobiRestApi(self)                   
        self.tradeWsApi = HuobiTradeWebsocketApi(self)      
        self.marketWsApi = HuobiMarketWebsocketApi(self)    

        self.qryEnabled = False         # 是否要启动循环查询

        self.fileName = self.gatewayName + '_connect.json'
        self.filePath = getJsonPath(self.fileName, __file__)

    #----------------------------------------------------------------------
    def connect(self):
        """连接"""
        try:
            f = open(self.filePath)
        except IOError:
            log = VtLogData()
            log.gatewayName = self.gatewayName
            log.logContent = u'读取连接配置出错，请检查'
            self.onLog(log)
            return

        # 解析json文件
        setting = json.load(f)
        try:
            accessKey = str(setting['accessKey'])
            secretKey = str(setting['secretKey'])
            symbols = setting['symbols']
        except KeyError:
            log = VtLogData()
            log.gatewayName = self.gatewayName
            log.logContent = u'连接配置缺少字段，请检查'
            self.onLog(log)
            return

        # 创建行情和交易接口对象
        self.restApi.connect(symbols, accessKey, secretKey)
        self.tradeWsApi.connect(symbols, accessKey, secretKey)
        self.marketWsApi.connect(symbols, accessKey, secretKey)

        # 初始化并启动查询
        #self.initQuery()

    #----------------------------------------------------------------------
    def subscribe(self, subscribeReq):
        """订阅行情"""
        pass

    #----------------------------------------------------------------------
    def sendOrder(self, orderReq):
        """发单"""
        return self.restApi.sendOrder(orderReq)

    #----------------------------------------------------------------------
    def cancelOrder(self, cancelOrderReq):
        """撤单"""
        self.restApi.cancelOrder(cancelOrderReq)

    #----------------------------------------------------------------------
    def close(self):
        """关闭"""
        self.restApi.stop()
        self.tradeWsApi.stop()
        self.marketWsApi.stop()

    #----------------------------------------------------------------------
    def initQuery(self):
        """初始化连续查询"""
        if self.qryEnabled:
            # 需要循环的查询函数列表
            self.qryFunctionList = [self.qryInfo]

            self.qryCount = 0           # 查询触发倒计时
            self.qryTrigger = 1         # 查询触发点
            self.qryNextFunction = 0    # 上次运行的查询函数索引

            self.startQuery()

    #----------------------------------------------------------------------
    def query(self, event):
        """注册到事件处理引擎上的查询函数"""
        self.qryCount += 1

        if self.qryCount > self.qryTrigger:
            # 清空倒计时
            self.qryCount = 0

            # 执行查询函数
            function = self.qryFunctionList[self.qryNextFunction]
            function()

            # 计算下次查询函数的索引，如果超过了列表长度，则重新设为0
            self.qryNextFunction += 1
            if self.qryNextFunction == len(self.qryFunctionList):
                self.qryNextFunction = 0

    #----------------------------------------------------------------------
    def startQuery(self):
        """启动连续查询"""
        self.eventEngine.register(EVENT_TIMER, self.query)

    #----------------------------------------------------------------------
    def setQryEnabled(self, qryEnabled):
        """设置是否要启动循环查询"""
        self.qryEnabled = qryEnabled
    
    #----------------------------------------------------------------------
    def writeLog(self, msg):
        """"""
        log = VtLogData()
        log.logContent = msg
        log.gatewayName = self.gatewayName
        
        event = Event(EVENT_LOG)
        event.dict_['data'] = log
        self.eventEngine.put(event)
        


########################################################################
class HuobiRestApi(RestClient):
    
    #----------------------------------------------------------------------
    def __init__(self, gateway):  # type: (VtGateway)->HuobiRestApi
        """"""
        super(HuobiRestApi, self).__init__()
        
        self.gateway = gateway
        self.gatewayName = gateway.gatewayName
        
        self.symbols = []
        self.apiKey = ""
        self.apiSecret = ""
        self.signHost = ""
        
        self.accountDict = gateway.accountDict
        self.orderDict = gateway.orderDict
        self.orderLocalDict = gateway.orderLocalDict
        self.localOrderDict = gateway.localOrderDict
        
        self.accountid = ''     # 
        self.cancelReqDict = {}
        
    #----------------------------------------------------------------------
    def sign(self, request):
        request.headers = {
            "User-Agent": "Mozilla/5.0 (Windows NT 6.1; WOW64) AppleWebKit/537.36 (KHTML, like Gecko) Chrome/39.0.2171.71 Safari/537.36"
        }
        paramsWithSignature = createSignature(self.apiKey,
                                           request.method,
                                           self.signHost,
                                           request.path,
                                           self.apiSecret,
                                           request.params)
        request.params = paramsWithSignature
   
        if request.method == "POST":
            request.headers['Content-Type'] = 'application/json'
   
        return request
    
    #----------------------------------------------------------------------
    def connect(self, symbols, apiKey, apiSecret, sessionCount=3):
        """连接服务器"""
        self.symbols = symbols
        self.apiKey = apiKey
        self.apiSecret = apiSecret
        
        host, path = _split_url(REST_HOST)
        self.init(REST_HOST)
        
        self.signHost = host
        self.start(sessionCount)
        
        self.queryContract()
    
    #----------------------------------------------------------------------
    def queryAccount(self):
        """"""
        self.addRequest('GET', '/v1/account/accounts', self.onQueryAccount)
    
    #----------------------------------------------------------------------
    def queryAccountBalance(self):
        """"""
        path = '/v1/account/accounts/%s/balance' %self.accountid
        self.addRequest('GET', path, self.onQueryAccountBalance)
    
    #----------------------------------------------------------------------
    def queryOrder(self):
        """"""
        path = '/v1/order/orders'
        
        todayDate = datetime.now().strftime('%Y-%m-%d')
        statesActive = 'submitted,partial-filled'
        
        for symbol in self.symbols:
            params = {
                'symbol': symbol,
                'states': statesActive,
                'end_date': todayDate
            }
            self.addRequest('GET', path, self.onQueryOrder, params=params)

    #----------------------------------------------------------------------
    def queryContract(self):
        """"""
        self.addRequest('GET', '/v1/common/symbols', self.onQueryContract)
    
    #----------------------------------------------------------------------
    def sendOrder(self, orderReq):
        """"""
        self.gateway.localID += 1
        localID = str(self.gateway.localID)
        vtOrderID = '.'.join([self.gatewayName, localID])

        if orderReq.direction == DIRECTION_LONG:
            type_ = 'buy-limit'
        else:
            type_ = 'sell-limit'
        
        params = {
            'account-id': self.accountid,
            'amount': str(orderReq.volume),
            'symbol': orderReq.symbol,
            'type': type_,
            'price': orderReq.price,
            'source': 'api'
        }
        
        self.addRequest('POST', path, self.onSendOrder, 
                        params=params, extra=localID)

        # 返回订单号
        return vtOrderID
    
    #----------------------------------------------------------------------
    def cancelOrder(self, cancelReq):
        """"""
        localID = cancelOrderReq.orderID
        orderID = self.localOrderDict.get(localID, None)

        if orderID:
            path = '/v1/order/orders/%s/submitcancel' %orderID
            self.addRequest('POST', path, self.onCancelOrder)
            
            if localID in self.cancelReqDict:
                del self.cancelReqDict[localID]
        else:
            self.cancelReqDict[localID] = cancelOrderReq        
    
    #----------------------------------------------------------------------
    def onQueryAccount(self, data, request):  # type: (dict, Request)->None
        """"""
        for d in data['data']:
            if str(d['type']) == 'spot':
                self.accountid = str(d['id'])
                self.gateway.writeLog(u'交易账户%s查询成功' %self.accountid)        
        
        self.queryAccountBalance()
    
    #----------------------------------------------------------------------
    def onQueryAccountBalance(self, data, request):  # type: (dict, Request)->None
        """"""
        for d in data['data']['list']:
            currency = d['currency']
            account = self.accountDict.get(currency, None)

            if not account:
                account = VtAccountData()
                account.gatewayName = self.gatewayName
                account.accountID = d['currency']
                account.vtAccountID = '.'.join([account.gatewayName, account.accountID])
                
                self.accountDict[currency] = account
            
            if d['type'] == 'trade':
                account.available = float(d['balance'])
            elif d['type'] == 'frozen':
                account.margin = float(d['balance'])
            
            account.balance = account.margin + account.available

        for account in self.accountDict.values():
            self.gateway.onAccount(account)   
        
        self.gateway.writeLog(u'账户资金信息查询成功')
        self.queryOrder()
    
    #----------------------------------------------------------------------
    def onQueryOrder(self, data, request):  # type: (dict, Request)->None
        """"""
        print(data)
        
        data.reverse()

        for d in data:
            orderID = d['id']
            strOrderID = str(orderID)

            self.localID += 1
            localID = str(self.localID)

            self.orderLocalDict[strOrderID] = localID
            self.localOrderDict[localID] = strOrderID

            order = VtOrderData()
            order.gatewayName = self.gatewayName

            order.orderID = localID
            order.vtOrderID = '.'.join([order.gatewayName, order.orderID])

            order.symbol = d['symbol']
            order.exchange = EXCHANGE_HUOBI
            order.vtSymbol = '.'.join([order.symbol, order.exchange])

            order.price = float(d['price'])
            order.totalVolume = float(d['amount'])
            order.tradedVolume = float(d['field-amount'])
            order.status = statusMapReverse.get(d['state'], STATUS_UNKNOWN)

            if 'buy' in d['type']:
                order.direction = DIRECTION_LONG
            else:
                order.direction = DIRECTION_SHORT
            order.offset = OFFSET_NONE
            
            order.orderTime = datetime.fromtimestamp(d['created-at']/1000).strftime('%H:%M:%S')
            if d['canceled-at']:
                order.cancelTime = datetime.fromtimestamp(d['canceled-at']/1000).strftime('%H:%M:%S')

            self.orderDict[orderID] = order
            self.gateway.onOrder(order)
        
        self.gateway.writeLog(u'委托信息查询成功')

    #----------------------------------------------------------------------
    def onQueryContract(self, data, request):  # type: (dict, Request)->None
        """"""
        for d in data['data']:
            contract = VtContractData()
            contract.gatewayName = self.gatewayName

            contract.symbol = d['base-currency'] + d['quote-currency']
            contract.exchange = EXCHANGE_HUOBI
            contract.vtSymbol = '.'.join([contract.symbol, contract.exchange])

            contract.name = '/'.join([d['base-currency'].upper(), d['quote-currency'].upper()])
            contract.priceTick = 1 / pow(10, d['price-precision'])
            contract.size = 1 / pow(10, d['amount-precision'])
            contract.productClass = PRODUCT_SPOT

            self.gateway.onContract(contract)

        self.gateway.writeLog(u'合约信息查询成功')
        self.queryAccount()        

    #----------------------------------------------------------------------
    def onSendOrder(self, data, request):  # type: (dict, Request)->None
        """"""
        localID = request.extra
        orderID = data
        self.localOrderDict[localID] = orderID
        
        req = self.cancelReqDict.get(localID, None)
        if req:
            self.cancelOrder(req)
    
    #----------------------------------------------------------------------
    def onCancelOrder(self, data, request):  # type: (dict, Request)->None
        """"""
        self.gateway.writeLog(u'委托撤单成功：%s' %data)


########################################################################
class HuobiWebsocketApiBase(WebsocketClient):
    
    #----------------------------------------------------------------------
    def __init__(self, gateway):
        """Constructor"""
        super(HuobiWebsocketApiBase, self).__init__()
        
        self.gateway = gateway
        self.gatewayName = gateway.gatewayName
        
        self.apiKey = ''
        self.apiSecret = ''
        self.signHost = ''
        self.path = ''
    
    #----------------------------------------------------------------------
    def connect(self, apiKey, apiSecret, url):
        """"""
        self.apiKey = apiKey
        self.apiSecret = apiSecret
        
        host, path = _split_url(url)
        
        self.init(url)
        self.signHost = host
        self.path = path
        self.start()
    
    #----------------------------------------------------------------------
    def login(self):
        params = {
            'op': 'auth',
        }
        params.update(
            createSignature(self.apiKey,
                            'GET',
                            self.signHost,
                            self.path,
                            self.apiSecret)
        )
        return self.sendPacket(params)
    
    #----------------------------------------------------------------------
    def onLogin(self, packet):
        """"""
        pass
    
    #----------------------------------------------------------------------
    @staticmethod
    def unpackData(data):
        return json.loads(zlib.decompress(data, 31))    
    
    #----------------------------------------------------------------------
    def onPacket(self, packet):
        """"""
        if 'ping' in packet:
            self.sendPacket({'pong': packet['ping']})
            return
        
        if 'err-msg' in packet:
            return self.onErrorMsg(packet)
        
        if "op" in packet and packet["op"] == "auth":
            return self.onLogin()
        
        self.onData(packet)
    
    #----------------------------------------------------------------------
    def onData(self, packet):  # type: (dict)->None
        """"""
        print("data : {}".format(packet))
    
    #----------------------------------------------------------------------
    def onErrorMsg(self, packet):  # type: (dict)->None
        """"""
        self.gateway.writeLog(packet['err-msg'])


########################################################################
class HuobiTradeWebsocketApi(HuobiWebsocketApiBase):
    
    #----------------------------------------------------------------------
    def __init__(self, gateway):
        """"""
        super(HuobiTradeWebsocketApi, self).__init__(gateway)
        
        self.reqID = 10000
        
        self.accountDict = gateway.accountDict
        self.orderDict = gateway.orderDict
        self.orderLocalDict = gateway.orderLocalDict
        self.localOrderDict = gateway.localOrderDict
    
    #----------------------------------------------------------------------
    def connect(self, symbols, apiKey, apiSecret):
        """"""
        self.symbols = symbols
        
        super(HuobiTradeWebsocketApi, self).connect(apiKey, 
                                                    apiSecret,
                                                    WEBSOCKET_TRADE_HOST)
    
    #----------------------------------------------------------------------
    def subscribeTopic(self):
        """"""
        # 订阅资金变动
        self.reqID += 1
        req = {
            "op": "sub",
            "cid": str(self.reqID),
            "topic": "accounts"            
        }
        self.sendPacket(req)
        
        # 订阅委托变动
        for symbol in self.symbols:
            self.reqID += 1
            req = {
                "op": "sub",
                "cid": str(self.reqID),
                "topic": 'orders.%s' %symbol            
            }
            self.sendPacket(req)
    
    #----------------------------------------------------------------------
    def onConnected(self):
        """"""
        self.login()
    
    #----------------------------------------------------------------------
    def onLogin(self):
        """"""
        self.gateway.writeLog(u'交易Websocket服务器登录成功')
        
        self.subscribeTopic()
        
    #----------------------------------------------------------------------
    def onData(self, packet):  # type: (dict)->None
        """"""
        op = packet.get('op', None)
        if op != 'notify':
            return
        
        topic = packet['topic']
        if topic == 'accounts':
            self.onAccount(packet['data'])
        elif 'orders' in topic:
            self.onOrder(packet['data'])
        
    #----------------------------------------------------------------------
    def onAccount(self, data):
        """"""
        for d in data['list']:
            account = self.accountDict.get(d['currency'], None)
            if not account:
                continue
            
            if d['type'] == 'trade':
                account.available = float(d['balance'])
            elif d['type'] == 'frozen':
                account.margin = float(d['balance'])
            
            account.balance = account.margin + account.available   
            self.gateway.onAccount(account)

    #----------------------------------------------------------------------
    def onOrder(self, data):
        """"""
        orderID = data['id']
        strOrderID = str(orderID)
        order = self.orderDict.get(strOrderID, None)
        
        if not order:
            self.gateway.localID += 1
            localID = str(self.gateway.localID)

            self.orderLocalDict[strOrderID] = localID
            self.localOrderDict[localID] = strOrderID

            order = VtOrderData()
            order.gatewayName = self.gatewayName
    
            order.orderID = localID
            order.vtOrderID = '.'.join([order.gatewayName, order.orderID])
    
            order.symbol = data['symbol']
            order.exchange = EXCHANGE_HUOBI
            order.vtSymbol = '.'.join([order.symbol, order.exchange])
    
            order.price = float(data['order-price'])
            order.totalVolume = float(data['order-amount'])
            
            dt = datetime.fromtimestamp(data['created-at']/1000)
            order.orderTime = dt.strftime('%H:%M:%S')
        
        order.tradedVolume += float(data['filled-amount'])
        order.status = statusMapReverse.get(data['order-state'], STATUS_UNKNOWN)        
        
        self.gateway.onOrder(order)
        
        
        trade = VtTradeData()
        trade.gatewayName = self.gatewayName

        trade.tradeID = data['seq-id']
        trade.vtTradeID = '.'.join([trade.tradeID, trade.gatewayName])

        trade.symbol = data['symbol']
        trade.exchange = EXCHANGE_HUOBI
        trade.vtSymbol = '.'.join([trade.symbol, trade.exchange])
        trade.direction = order.direction
        trade.offset = order.offset
        trade.orderID = order.orderID
        trade.vtOrderID = order.vtOrderID
        
        trade.price = float(data['price'])
        trade.volume = float(data['filled-amount'])

        dt = datetime.now()
        trade.tradeTime = dt.strftime('%H:%M:%S')

        self.gateway.onTrade(trade)
    
    #----------------------------------------------------------------------
    def onOrderOld(self, data):
        """"""
        orderID = data['id']
        strOrderID = str(orderID)
       
        newTrade = False 
        order = self.orderDict.get(strOrderID, None)
        
        if not order:
            self.gateway.localID += 1
            localID = str(self.gateway.localID)

            self.orderLocalDict[strOrderID] = localID
            self.localOrderDict[localID] = strOrderID

            order = VtOrderData()
            order.gatewayName = self.gatewayName
    
            order.orderID = localID
            order.vtOrderID = '.'.join([order.gatewayName, order.orderID])
    
            order.symbol = data['symbol']
            order.exchange = EXCHANGE_HUOBI
            order.vtSymbol = '.'.join([order.symbol, order.exchange])
    
            order.price = float(data['order-price'])
            order.totalVolume = float(data['order-amount'])
            
            dt = datetime.fromtimestamp(data['created-at']/1000)
            order.orderTime = dt.strftime('%H:%M:%S')
        else:
            oldTradedVolume = order.tradedVolume
            if oldTradedVolume != float(data['filled-amount']):
                newTrade = True
        
        order.tradedVolume = float(data['filled-amount'])
        order.status = statusMapReverse.get(data['order-state'], STATUS_UNKNOWN)        
        
        self.gateway.onOrder(order)
        
        if newTrade:
            trade = VtTradeData()
            trade.gatewayName = self.gatewayName

            trade.tradeID = data['seq-id']
            trade.vtTradeID = '.'.join([trade.tradeID, trade.gatewayName])

            trade.symbol = data['symbol']
            trade.exchange = EXCHANGE_HUOBI
            trade.vtSymbol = '.'.join([trade.symbol, trade.exchange])

            if 'buy' in data['order-type']:
                trade.direction = DIRECTION_LONG
            else:
                trade.direction = DIRECTION_SHORT
            trade.offset = OFFSET_NONE

            trade.orderID = order.orderID
            trade.vtOrderID = order.vtOrderID
            
            trade.price = float(data['price'])
            trade.volume = order.tradedVolume - oldTradedVolume

            dt = datetime.fromtimestamp(d['created-at']/1000)
            trade.tradeTime = dt.strftime('%H:%M:%S')

            self.gateway.onTrade(trade)


########################################################################
class HuobiMarketWebsocketApi(HuobiWebsocketApiBase):
    
    #----------------------------------------------------------------------
    def __init__(self, gateway):
        """"""
        super(HuobiMarketWebsocketApi, self).__init__(gateway)
        
        self.reqID = 10000
        self.tickDict = {}
    
    #----------------------------------------------------------------------
    def connect(self, symbols, apiKey, apiSecret):
        """"""
        self.symbols = symbols
        
        super(HuobiMarketWebsocketApi, self).connect(apiKey, 
                                                     apiSecret,
                                                     WEBSOCKET_MARKET_HOST)
    
    #----------------------------------------------------------------------
    def onConnected(self):
        """"""
        self.subscribeTopic()
    
    #----------------------------------------------------------------------
    def subscribeTopic(self):  # type:()->None
        """
        """
        for symbol in self.symbols:
            # 创建Tick对象
            tick = VtTickData()
            tick.gatewayName = self.gatewayName
            tick.symbol = symbol
            tick.exchange = EXCHANGE_HUOBI
            tick.vtSymbol = '.'.join([tick.symbol, tick.exchange])
            self.tickDict[symbol] = tick            
            
            # 订阅深度和成交
            self.reqID += 1
            req = {
                "sub": "market.%s.depth.step0" %symbol,
                "id": str(self.reqID)     
            }
            self.sendPacket(req)
            
            self.reqID += 1
            req = {
                "sub": "market.%s.detail" %symbol,
                "id": str(self.reqID)     
            }
            self.sendPacket(req)
    
    #----------------------------------------------------------------------
    def onData(self, packet):  # type: (dict)->None
        """"""
        if 'ch' in packet:
            if 'depth.step' in packet['ch']:
                self.onMarketDepth(packet)
            elif 'detail' in packet['ch']:
                self.onMarketDetail(packet)
        elif 'err-code' in packet:
            self.gateway.writeLog(u'错误代码：%s, 信息：%s' %(data['err-code'], data['err-msg']))
        
    #----------------------------------------------------------------------
    def onMarketDepth(self, data):
        """行情深度推送 """
        symbol = data['ch'].split('.')[1]

        tick = self.tickDict.get(symbol, None)
        if not tick:
            return

        tick.datetime = datetime.fromtimestamp(data['ts']/1000)
        tick.date = tick.datetime.strftime('%Y%m%d')
        tick.time = tick.datetime.strftime('%H:%M:%S.%f')

        bids = data['tick']['bids']
        for n in range(5):
            l = bids[n]
            tick.__setattr__('bidPrice' + str(n+1), float(l[0]))
            tick.__setattr__('bidVolume' + str(n+1), float(l[1]))

        asks = data['tick']['asks']
        for n in range(5):
            l = asks[n]
            tick.__setattr__('askPrice' + str(n+1), float(l[0]))
            tick.__setattr__('askVolume' + str(n+1), float(l[1]))

        if tick.lastPrice:
            newtick = copy(tick)
            self.gateway.onTick(newtick)

    #----------------------------------------------------------------------
    def onMarketDetail(self, data):
        """市场细节推送"""
        symbol = data['ch'].split('.')[1]

        tick = self.tickDict.get(symbol, None)
        if not tick:
            return

        tick.datetime = datetime.fromtimestamp(data['ts']/1000)
        tick.date = tick.datetime.strftime('%Y%m%d')
        tick.time = tick.datetime.strftime('%H:%M:%S.%f')

        t = data['tick']
        tick.openPrice = float(t['open'])
        tick.highPrice = float(t['high'])
        tick.lowPrice = float(t['low'])
        tick.lastPrice = float(t['close'])
        tick.volume = float(t['vol'])
        tick.preClosePrice = float(tick.openPrice)

        if tick.bidPrice1:
            newtick = copy(tick)
            self.gateway.onTick(newtick)<|MERGE_RESOLUTION|>--- conflicted
+++ resolved
@@ -21,11 +21,7 @@
 from vnpy.trader.vtFunction import getTempPath, getJsonPath
 
 REST_HOST = 'https://api.huobipro.com'
-<<<<<<< HEAD
 #REST_HOST = 'https://api.huobi.pro/v1'
-=======
-# REST_HOST = 'https://api.huobi.pro/v1'
->>>>>>> f0c192cb
 WEBSOCKET_MARKET_HOST = 'wss://api.huobi.pro/ws'        # Global站行情
 WEBSOCKET_TRADE_HOST = 'wss://api.huobi.pro/ws/v1'     # 资产和订单
 
